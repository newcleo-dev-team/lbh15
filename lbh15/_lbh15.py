"""Module with the definition of liquid metal object base class,
i.e., LiquidMetalInterface"""
import warnings
import sys
import inspect
import importlib
import pathlib
import copy
from abc import ABC
from abc import abstractmethod
from collections import defaultdict
from typing import Dict
from typing import List
from typing import Tuple
from typing import Union
import numpy as np
from scipy.constants import atm
from scipy.optimize import fsolve
from .properties.interface import PropertyInterface

warnings.simplefilter("always")


class LiquidMetalInterface(ABC):
    """
    Abstract class that defines liquid metal properties object

    Parameters
    ----------
    p : float, optional
        Pressure in [Pa], by default the atmospheric pressure value, i.e.,
        101325.0 Pa
    **kwargs : dict
        One-item dictionary that specifies the quantity which the object shall
        be initialized from. The default available ones are:

        - 'T' : temperature [K]
        - 'p_s' : saturation vapour pressure [Pa]
        - 'sigma' : surface tension [N/m]
        - 'rho' : density [Kg/m^3]
        - 'alpha' : thermal expansion coefficient [1/K]
        - 'u_s': speed of sound [m/s]
        - 'beta_s' : isentropic compressibility [1/Pa]
        - 'cp' : specific heat capacity [J/(kg \\cdot K)]
        - 'h' : specific enthalpy (in respect to melting point) [J/kg]
        - 'mu' : dynamic viscosity [Pa*s]
        - 'r' : electrical resistivity [Ohm*m]
        - 'k' : thermal conductivity [W/(m*K)]
    """
    _T_m0: float = 0
    _Q_m0: float = 0
    _T_b0: float = 0
    _Q_b0: float = 0
    _M: float = 0
    _guess: float = 0
    _correlations_to_use: Dict[str, str] = {}
    _roots_to_use: Dict[str, int] = {}
    _default_corr_to_use: Dict[str, str] = {}
    _properties_modules_list: List[str] = []
    _custom_properties_path: Dict[str, List[str]] = {}
    _available_properties_dict: Dict[str, PropertyInterface] = {}
    _available_correlations_dict: Dict[str, List[str]] = {}
    __p: float = 0
    __T: float = 0

    def __init__(self, p: float = atm, **kwargs):
        if len(kwargs) != 1:
            raise ValueError("One and only one property at "
                             "time can be used for initialization. "
                             f"{len(kwargs)} were provided")
        self.__assign_p(p)
        self.__properties: Dict[str, PropertyInterface] = {}
        self.__corr2use: Dict[str, str] = \
            copy.deepcopy(self.__class__._correlations_to_use)
        self.__fill_instance_properties()
        self._set_constants()
        name, value = kwargs.popitem()
        self.__fill_instance_attributes(name, value)

    @property
    def T_m0(self) -> float:
        """
        float : melting temperature :math:`[K]`
        """
        return self._T_m0

    @property
    def Q_m0(self) -> float:
        """
        float : melting latent heat :math:`[J/kg]`
        """
        return self._Q_m0

    @property
    def T_b0(self) -> float:
        """
        float : boiling temperature :math:`[K]`
        """
        return self._T_b0

    @property
    def Q_b0(self) -> float:
        """
        float : vaporisation heat :math:`[J/kg]`
        """
        return self._Q_b0

    @property
    def M(self) -> float:
        """
        float : metal molar mass :math:`[g/mol]`
        """
        return self._M

    @property
    def p(self) -> float:
        """
        float : pressure adopted for property calculation :math:`[Pa]`, \
            i.e., atmospheric pressure
        """
        return self.__p

    @p.setter
    def p(self, p: float) -> None:
        """
        p(p: float) -> None

        Set liquid metal pressure

        Parameters
        ----------
        p : float
            Pressure in [Pa]
        """
        self.__assign_p(p)

    @property
    def T(self) -> float:
        """
        float : temperature used to compute properties :math:`[K]`
        """
        return self.__T

    @T.setter
    def T(self, T: float) -> None:
        """
        Set liquid metal temperature

        Parameters
        ----------
        T : float
            Temperature in [K]
        """
        self.__assign_T(T)

    @property
    def Pr(self) -> float:
        """
        float : Prandtl number :math:`[-]`
        """
        return self.cp * self.mu / self.k

    @property
    def used_correlations(self) -> Dict[str, str]:
        """
        Returns the dictionary defining the correlation used for the \
        corresponding property. Only properties are considered for \
        which a specific correlation has been chosen a priori.

        Returns
        -------
        Dict[str, str]
        """
        return copy.deepcopy(self.__corr2use)

    def change_correlation_to_use(self, property_name: str,
                                  correlation_name: str) -> None:
        """
        Changes property correlation if property is defined as instance
        attribute, otherwise a warning message is returned without
        applying any change.

        Parameters
        ----------
        property_name : str
            Name of the property
        correlation_name : str
            Name of the correlation
        """
        # Manage the case the property is not among the currently used ones
        if property_name not in self.__properties:
            warnings.warn(f"'{property_name}' property not in use."
                          "\nNothing to change.", stacklevel=5)
            return
        # Manage the case the input correlation is already used
        if (self.__properties[property_name].correlation_name
                == correlation_name):
            warnings.warn(f"'{property_name}' property "
                          f"implementing '{correlation_name}' correlation "
                          "already in use. \nNothing to change.",
                          stacklevel=5)
            return
        # Manage the case the input correlation not among the available ones
        key = property_name + "__" + correlation_name
        if key not in self._available_properties_dict:
            warnings.warn(f"'{property_name}' property implementing "
                          f"'{correlation_name}' correlation not among"
                          "the available ones. \nNothing to change.",
                          stacklevel=5)
            return
        # If here, the input correlation is to apply
        self.__add_property(self._available_properties_dict[key])
        if property_name in self._default_corr_to_use:
            self.__corr2use[property_name] = correlation_name

    def check_temperature(self, T: float) -> Tuple[bool, str]:
        """
        Checks whether the provided temperature value belongs to the valid \
            temperature range, i.e., the liquid temperature range.

        Parameters
        ----------
        T : float
            Temperature in :math:`[K]`

        Returns
        -------
        Tuple[bool, str]:
            bool:
                `True` if check is ok, `False` otherwise
            str:
                error message (if any) associated
                to the temperature check
        """
        # Manage acceptable value
        if np.isnan(T):
            return True, ""
        if self.T_m0 < T < self.T_b0:
            return True, ""
        # Manage value outside the acceptable range
        if T >= self.T_b0:
            error_message = ("Temperature must be smaller than "
                             f"boiling temperature ({self.T_b0:.2f} [K]), "
                             f"{T:.2f} [K] was provided")
        elif 0 < T <= self.T_m0:
            error_message = ("Temperature must be larger than "
                             f"melting temperature ({self.T_m0:.2f} [K]), "
                             f"{T:.2f} [K] was provided")
        else:
            error_message = ("Temperature must be strictly positive, "
                             f"{T:.2f} [K] was provided")
        return False, error_message

    @classmethod
    def properties_for_initialization(cls) -> List[str]:
        """
        Returns the list of the available properties an instance can be
        initialized from.

        Returns
        -------
        List[str]
        """
        obj_list = cls.__load_properties()
        obj_list += cls.__load_custom_properties()
        rvalue = ['T'] + [obj_list[i].name for i in range(len(obj_list))]
        return list(dict.fromkeys(rvalue))

    @classmethod
    def available_correlations(cls,
                               properties: Union[str, List[str], None] = None)\
            -> Dict[str, List[str]]:
        """
        Returns the available correlations for the properties passed as
        argument. Result is formatted as dictionary, where keys are the
        required property names and values are the corresponding lists
        of available correlations. In case at least one required property
        is not among the implemented ones, a warning message is returned
        listing the names of all the properties that have not been found.
        In case no value is passed as argument, the available correlations
        are returned for all the implemented properties.

        Parameters
        ----------
        properties : str | List[str] | None
            name(s) of the property(ies) whose available correlations
            are to be retrieved. If multiple properties are required,
            the list of their names must be provided, otherwise a simple
            string is enough. If the correlations are required for all the
            implemented properties, then `None` value is to be passed.

        Returns
        -------
        Dict[str, List[str]]
        """
        obj_list = cls.__load_properties()
        obj_list += cls.__load_custom_properties()
        props_dict = cls.__extract_available_correlations(obj_list)

        # If no argument is passed as input,
        # return correlations for all the implemented properties
        if properties is None:
            return props_dict

        # Check for any required property that is not available
        if isinstance(properties, str):
            properties = [properties]
        props_not_avail = [
            pr for pr in properties if pr not in props_dict.keys()]
        if len(props_not_avail) > 0:
            warnings.warn(f"Required '{props_not_avail}' properties not found!"
                          "\nPlease check the property name(s) "
                          "and try again!", stacklevel=5)

        return {k: v for k, v in props_dict.items() if k in properties}

    @classmethod
    def set_correlation_to_use(cls, property_name: str,
                               correlation_name: str) -> None:
        """
        Sets the correlation to use for the specified property.

        Parameters
        ----------
        property_name : str
            Name of the property
        correlation_name : str
            Name of the correlation
        """
        cls._correlations_to_use[property_name] = correlation_name

    @classmethod
    def set_root_to_use(cls, property_name: str, root_index: int) -> None:
        """
        Sets the index of the root to use for computing the temperature \
        from the correlation function of the property the instantiation \
        is based on. Temperature roots are sorted in ascending order, i.e, \
        :math:`T_i <= T_j`, with :math:`i < j`. Used only if property \
        correlation is not injective.

        Parameters
        ----------
        property_name : str
            Name of the property
        root_index : int
            Index of the temperature root to use
        """
        cls._roots_to_use[property_name] = root_index

    @classmethod
    def set_custom_properties_path(cls, file_path: str) -> None:
        """
        Sets the absolute path of the file where looking for \
        custom properties.

        Parameters
        ----------
        file_path : str
            absolute path of the file where custom properties are implemented
        """
        # Normalize the path, no matter the OS
        norm_path = pathlib.Path(file_path)

        # Exit if the file passed as argument does not exist
        if not norm_path.exists():
            warnings.warn(f"'{norm_path}' provided file not found!"
                          "\nPlease check the file path and try again!"
                          "\nNo custom property added.", stacklevel=5)
            return

        # Add filename and the corresponding path to the class dict
        file_name = norm_path.stem
        path = str(norm_path.parent)
        if path not in cls._custom_properties_path:
            cls._custom_properties_path[path] = [file_name]
        else:
            cls._custom_properties_path[path].append(file_name)

    @classmethod
    def correlations_to_use(cls) -> Dict[str, str]:
        """
        Returns the dictionary defining the correlation used for the \
        corresponding property. Only properties are considered for \
        which a specific correlation has been chosen a priori.

        Returns
        -------
        Dict[str, str]
        """
        return copy.deepcopy(cls._correlations_to_use)

    @classmethod
    def roots_to_use(cls) -> Dict[str, int]:
        """
        Returns the dictionary containing, for each specified property, \
        the index of the root to use for identifying the temperature \
        of the liquid metal. Useful when the initialization is \
        performed from a property whose correlation is not injective.

        Returns
        -------
        Dict[str, int]
        """
        return copy.deepcopy(cls._roots_to_use)

    def __compute_T(self, input_value: float, input_property: str) -> float:
        """
        Computes the temperature in [K] that is then set as value
        of the object property

        Parameters
        ----------
        input_value : float
            value of the property used to compute the temperature
        input_property : str
            name of the property used to perform the calculation
        """
        # Manage the simplest case
        if input_property == 'T':
            return input_value

        # Retrieve the correlation to solve
        function_of_T = self.__properties[input_property].correlation
        if function_of_T is None:
            raise UnboundLocalError("No correlation found for property "
                                    f"{input_property}! The temperature "
                                    "value can not be computed!")

        # Check if the correlation is constant
<<<<<<< HEAD
        range_of_function = self.__properties[input_property].range
        test_value = function_of_T(range_of_function[0], self.__p)
        if np.allclose(function_of_T(np.linspace(range_of_function[0] + 1,
                                                 range_of_function[1], 5),
                                     self.__p), test_value,
                       atol=1e-25):
            return float('nan')

=======
        if self.__properties[input_property].is_constant():
            raise ValueError(f"The property {input_property} is "
                             "constant. The temperature value "
                             "can not be computed !")
        
>>>>>>> 674a32b0
        def function_to_solve(T: float, target: float) -> float:
            return function_of_T(T, self.__p) - target

        # Retrieve the initial guess, if any
        helper = self.__properties[input_property].initialization_helper
        if helper is not None and helper(input_value) is not None:
            self._guess = helper(input_value) or 0.0

        # Solve the correlation-derived function depending on the
        # injectivity of the property correlation
        if self.__properties[input_property].is_injective:
            index = 0
            res, _, ier, msg = fsolve(function_to_solve, x0=[self._guess],
                                      args=(input_value), xtol=1e-10,
                                      full_output=True)
        else:
            index = (self._roots_to_use[input_property]
                     if input_property in self._roots_to_use else 0)
            res, _, ier, msg = fsolve(function_to_solve,
                                      x0=[k*self._guess for k in
                                          self.__properties[input_property]
                                          .guess_helper(input_value)],
                                      args=(input_value), xtol=1e-10,
                                      full_output=True)
        # Raise an exception in case the solver did not converge
        if ier == 0:
            raise RuntimeError(f"Error: {msg}\n"
                               "The temperature value can not be computed!")
        # Select the desired root
        if len(res) > index - 1:
            return res[index]
        return res[0]

    def __fill_instance_properties(self) -> None:
        """
        Fills instance properties.
        """
        # Build the dict attribute storing all the property objects
        # loaded from loaded modules and the dict attribute storing
        # all the corresponding available correlations. Both these actions
        # are performed only once, when an instance is built, that is,
        # when the property dict attribute is empty.
        if len(self._available_properties_dict) == 0:
            available_properties_list = self.__load_properties()
            available_properties_list += self.__load_custom_properties()
            self._available_properties_dict = {e.name + '__' +
                                               e.correlation_name: e for e in
                                               available_properties_list}
            self._available_correlations_dict = \
                self.__extract_available_correlations(
                    available_properties_list)

        for key, property_object in self._available_properties_dict.items():
            name = key.split("__")[0]
            # Add the property in case the specific correlation is not
            # specified or it is specified and the correlation names
            # does not match with what already stored
            if not self.__corr2use or name not in self.__corr2use.keys()\
                    or key.split("__")[1] == self.__corr2use[name]:
                self.__add_property(property_object)

        self.__align_corrs_to_properties()

    def __fill_instance_attributes(self, property_name: str,
                                   property_value: float) -> None:
        """
        Fills all the class attributes.

        Parameters
        ----------
        property_name : str
            name of the property the liquid metal instance
            is initialized upon
        property_value: float
            value of the property the liquid metal instance
            is initialized upon
        """
        valid_prop = set(['T'] + [p.split("__")[0] for p in
                                  self._available_properties_dict])
        if property_name not in valid_prop:
            list_to_print = "\n\n"
            list_to_print += '\n'.join(valid_prop)
            list_to_print += "\n\n"
            raise ValueError("Initialization can be done only with one of "
                             f"the following properties:{list_to_print}"
                             f"{property_name} was provided")

        temperature = self.__compute_T(property_value, property_name)
        self.__assign_T(temperature)

    def __assign_T(self, T: float) -> None:
        """
        Function used to set temperature, checking if temperature value
        is valid, i.e., strictly positive and (if yes) inside
        the range of melting and boiling temperature.

        Parameters
        ----------
        T : float
            Temperature in [K]
        """
        temp_ok, error_message = self.check_temperature(T)
        if not temp_ok:
            raise ValueError(error_message)
        self.__T = T

    def __assign_p(self, p: float) -> None:
        """
        Function used to set pressure, checking if
        pressure value is valid, i.e., strictly positive.

        Parameters
        ----------
            p : float
            Pressure in [Pa]
        """
        if p <= 0:
            raise ValueError("Pressure must be strictly positive, "
                             f"{p:.2f} [Pa] was provided")
        self.__p = p

    def __add_property(self, property_object: PropertyInterface) -> None:
        """
        Adds the property to class attributes. In particular, it adds
        '<prpertyObject.name>_info' as class method to get additional
        information on property. Moreover it adds property_object
        to instance dictionary which will be used in dunder __getattr__
        to return attribute '<prpertyObject.name>'.

        Parameters
        ----------
        property_object : :class:`_properties.PropertyInterface`
            Object which inherits from :class:`_properties.PropertyInterface`
        """
        key = property_object.name
        self.__properties[key] = property_object
        setattr(self, property_object.name+"_info",
                lambda print_info=True, n_tab=0:
                    self.__properties[key].info(self.__T, self.__p,
                                                print_info, n_tab))

    def __align_corrs_to_properties(self) -> None:
        """
        This method updates the instance correlation dictionary by
        aligning it to the instance property objects dict. In particular,
        it cleans the dict containing the correlations to use and,
        accordingly, it adapts the property objects dict
        """
        # Copy the corrs dict for freezing the dict to loop over
        __corr2use_ref = copy.deepcopy(self.__corr2use)
        for key in __corr2use_ref.keys():
            corr_name = __corr2use_ref[key]
            is_in_default = key in self._default_corr_to_use

            if key not in self.__properties:
                if not is_in_default:
                    warnings.warn(f"Could not find '{key}' property "
                                  f"implementing '{corr_name}' correlation. "
                                  f"\nGoing to restore {key} property from "
                                  f"the {type(self)}-related modules, "
                                  "if any.",
                                  stacklevel=5)
                    self.__remove_property(key)
                    if key in self._available_correlations_dict:
                        self.__add_property(
                            self._available_properties_dict[
                                key + "__" +
                                self._available_correlations_dict[key][-1]])
                else:
                    def_corr_name = self._default_corr_to_use[key]
                    warnings.warn(f"Could not find property '{key}' "
                                  f"implementing '{corr_name}' correlation. "
                                  "\nGoing to restore default correlation "
                                  f"'{def_corr_name}'.",
                                  stacklevel=5)
                    self.__corr2use[key] = def_corr_name
                    self.__add_property(
                        self._available_properties_dict[
                            key + "__" + def_corr_name])
            else:
                if corr_name != self.__properties[key].correlation_name:
                    warnings.warn(f"Could not find property '{key}' "
                                  f"implementing '{corr_name}' correlation. "
                                  "\nGoing to remove it from correlations "
                                  "to use.",
                                  stacklevel=5)
                    if is_in_default:
                        self.__corr2use[key] = \
                            self.__properties[key].correlation_name
                    else:
                        self.__remove_property(key)

    @classmethod
    def __load_custom_properties(cls) -> List[PropertyInterface]:
        """
        Load custom property objects

        Returns
        -------
        list
            list of property objects, i.e. of classes which inherit from
            :class:`_properties.PropertyInterface`
        """
        customproperty_obj_list = []
        modules = []
        for path, modules_list in cls._custom_properties_path.items():
            if path not in sys.path:
                sys.path.append(path)
            for module in modules_list:
                importlib.import_module(module)
                modules.append(module)
            customproperty_obj_list += cls.__load_properties(modules)
        return customproperty_obj_list

    @classmethod
    def __load_properties(cls,
                          modules: Union[List[str], None] = None
                          ) -> List[PropertyInterface]:
        """
        Loads property objects corresponding to liquid metal. The list of
        module names can be passed as argument, otherwise the class-related
        list is adopted.

        Parameters
        ----------
        modules : :obj:`typing.List`, optional
            list of module names to read the property objects from; if
            `None`, the class-related list is adopted. By default, `None`
            is passed.

        Returns
        -------
        list
            list of property objects, i.e. of classes which inherit from
            :class:`_properties.PropertyInterface`
        """
        # Consider default modules if none is provided
        if modules is None:
            modules = cls._properties_modules_list

        def is_valid(obj):
            '''
            Predicate for filtering the modules to load
            '''
            return inspect.isclass(obj) and obj is not PropertyInterface \
                and not inspect.isabstract(obj) \
                and issubclass(obj, PropertyInterface)

        # Filter any empty module
        eff_modules = [module for module in modules if module]
        # Collect all valid properties neglecting duplicates
        mod = []
        for module in eff_modules:
            mod += inspect.getmembers(sys.modules[module], is_valid)
        mod_set = set(list(map(list, zip(*mod)))[1])
        # Build property instances and add them to the list to return
        prop_list = []
        for prop in mod_set:
            prop_obj = prop()
            # Not allowed properties whose name begins with "__"
            if not prop_obj.name[:2] == '__':
                prop_list.append(prop_obj)
        return prop_list

    @staticmethod
    def __extract_available_correlations(
            prop_obj_list: List[PropertyInterface]) -> Dict[str, List[str]]:
        """
        Private static method for extracting the available correlations
        from the list collecting all the available property classes.

        Parameters
        ----------
        prop_obj_list : :obj:`typing.List`
            list of :class:`_properties.PropertyInterface` instances
            which to extract the available correlations from

        Returns
        -------
        dict
            dictionary collecting all the property class names as keys
            together with the list collecting the corresponding
            available correlation names as values
        """
        avail_corrs = defaultdict(list)
        for prop in prop_obj_list:
            avail_corrs[prop.name].append(prop.correlation_name)
        return avail_corrs

    def __remove_property(self, property_name: str) -> None:
        """
        Private method for removing the property name passed
        as argument from both the instance and the class dicts
        storing the properties currently used together with
        their corresponding correlation.

        Parameters
        ----------
        property_name : str
            name of the property to remove from both the instance and
            the class dicts storing the properties currently used together with
            their corresponding correlation.

        Returns
        -------
        None
        """
        self.__corr2use.pop(property_name)
        self._correlations_to_use.pop(property_name, None)

    @abstractmethod
    def _set_constants(self) -> None:
        """
        Sets the class constants
        """
        raise NotImplementedError(f"{type(self).__name__}._set_constants "
                                  "NOT IMPLEMENTED")

    def __getattr__(self, name: str):
        if name[:2] == '__' or name not in self.__properties:
            raise AttributeError(f"'{type(self).__name__}' object "
                                 f"has no attribute '{name}'")

        return self.__properties[name].correlation(self.__T, self.__p, True)

    def __str__(self) -> str:
        rvalue = (f"{type(self).__name__} liquid metal "
                  f"@(T={self.T:.2f} [K], p={self.p:.2f} [Pa])\n")
        rvalue += "\nConstants:\n"
        rvalue += f"\tMelting Temperature: {self.T_m0:.2f} [K]\n"
        rvalue += f"\tBoiling Temperature: {self.T_b0:.2f} [K]\n"
        rvalue += f"\tMelting latent heat: {self.Q_m0:.2f} [J/kg]\n"
        rvalue += f"\tVaporisation heat: {self.Q_b0:.2f} [J/kg]\n"
        rvalue += f"\tMolar mass: {self.M:.2f} [g/mol]\n"
        rvalue += "\nThermophysical properties:\n"
        for key in self.__properties:
            prop_name = key.replace("_"+type(self).__name__, "")
            info = getattr(self, prop_name+"_info")(print_info=False, n_tab=1)
            rvalue += info + "\n"
        return rvalue

    def __repr__(self) -> str:
        rvalue = f"{type(self).__name__}(T={self.T:.2f}, p={self.p:.2f}, "
        for key in self.__properties:
            attr_value = getattr(self, key)
            if attr_value < 1e-2:
                rvalue += f"{key}={attr_value:.2e}, "
            else:
                rvalue += f"{key}={attr_value:.2f}, "
        rvalue = rvalue[:-2]
        rvalue += ")"
        return rvalue<|MERGE_RESOLUTION|>--- conflicted
+++ resolved
@@ -427,22 +427,11 @@
                                     "value can not be computed!")
 
         # Check if the correlation is constant
-<<<<<<< HEAD
-        range_of_function = self.__properties[input_property].range
-        test_value = function_of_T(range_of_function[0], self.__p)
-        if np.allclose(function_of_T(np.linspace(range_of_function[0] + 1,
-                                                 range_of_function[1], 5),
-                                     self.__p), test_value,
-                       atol=1e-25):
-            return float('nan')
-
-=======
         if self.__properties[input_property].is_constant():
             raise ValueError(f"The property {input_property} is "
                              "constant. The temperature value "
                              "can not be computed !")
         
->>>>>>> 674a32b0
         def function_to_solve(T: float, target: float) -> float:
             return function_of_T(T, self.__p) - target
 
