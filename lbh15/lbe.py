"""Module with the definition of lead-bismuth eutectic
liquid metal object class, i.e., LBE"""
import copy
from typing import Dict
from typing import List
from scipy.constants import atm
from ._commons import LBE_MELTING_TEMPERATURE
from ._commons import LBE_MELTING_LATENT_HEAT
from ._commons import LBE_BOILING_TEMPERATURE
from ._commons import LBE_VAPORISATION_HEAT
from ._commons import LBE_MOLAR_MASS
from ._lbh15 import LiquidMetalInterface
from .properties.interface import PropertyInterface


class LBE(LiquidMetalInterface):
    """
    Class to model liquid lbe properties either at a given temperature or
    at a given value of a specific property to choose among a list of
    available properties.

    Parameters
    ----------
    p : float, optional
        Pressure in [Pa], by default the atmospheric pressure value, i.e.,
        101325.0 Pa
    \\**kwargs : dict
        One-item dictionary that specifies the quantity which the object shall
        be initialized from. The available ones by default are:

        - **T** (float) : temperature :math:`[K]`
        - **p_s** (float) : saturation vapour pressure :math:`[Pa]`
        - **sigma** (float) : surface tension :math:`[N/m]`
        - **rho** (float) : density :math:`[kg/m^3]`
        - **alpha** (float) : thermal expansion coefficient :math:`[1/K]`
        - **u_s** (float) : speed of sound :math:`[m/s]`
        - **beta_s** (float) : isentropic compressibility :math:`[1/Pa]`
        - **cp** (float) : specific heat capacity :math:`[J/(kg \\cdot K)]`
        - **h** (float) : specific enthalpy \
            (with respect to melting point) :math:`[J/kg]`
        - **mu** (float) : dynamic viscosity :math:`[Pa \\cdot s]`
        - **r** (float) : electrical resistivity :math:`[Ohm \\cdot m]`
        - **k** (float) : thermal conductivity :math:`[W/(m \\cdot K)]`
        - **H** (float) : molar enthalpy :math:`[J/mol]`
        - **S** (float) : molar entropy :math:`[J/(mol \\cdot K)]`
        - **G** (float) : Gibbs free energy :math:`[J/mol]`
        - **pb_a** (float) : Lead chemical activity :math:`[-]`
        - **bi_a** (float) : Bismuth chemical activity :math:`[-]`
        - **fe_sol** (float) : Iron solubility :math:`[wt.\\%]`
        - **ni_sol** (float) : Nickel solubility :math:`[wt.\\%]`
        - **cr_sol** (float) : Chromium solubility :math:`[wt.\\%]`
        - **o_sol** (float) : Oxygen solubility :math:`[wt.\\%]`
        - **o_dif** (float) : Oxygen diffusivity :math:`[m^2 / s]`
        - **fe_dif** (float) : Iron diffusivity :math:`[m^2 / s]`
        - **o_pp** (float) : Oxygen partial pressure divided by Oxygen \
            concentration squared :math:`[Pa / wt.\\%^2]`
        - **lim_fe_sat** (float) : Lower limit of Oxygen concentration with \
            Iron at saturation :math:`[wt.\\%]`
        - **lim_cr_sat** (float) : Lower limit of Oxygen concentration with \
            Chromium at saturation :math:`[wt.\\%]`
        - **lim_ni_sat** (float) : Lower limit of Oxygen concentration with \
            Nickel at saturation :math:`[wt.\\%]`
        - **lim_si_sat** (float) : Lower limit of Oxygen concentration with \
            Silicon at saturation :math:`[wt.\\%]`
        - **lim_al_sat** (float) : Lower limit of Oxygen concentration with \
            Aluminium at saturation :math:`[wt.\\%]`
        - **lim_cr** (float) : Lower limit of Oxygen concentration times \
            Chromium concentration raised to :math:`2/3` :math:`[wt.\\%]`
        - **lim_ni** (float) : Lower limit of Oxygen concentration times \
            Nickel concentration :math:`[wt.\\%]`
        - **lim_fe** (float) : Lower limit of Oxygen concentration times \
            Iron concentration raised to :math:`3/4` :math:`[wt.\\%]`

    Example
    -------
    >>> liquid_lbe = LBE(T=600.0)
    >>> liquid_lbe.mu  # [Pa*s]
    0.001736052003181349
    """
    _default_corr_to_use: Dict[str, str] = \
        {'fe_sol': "gosse2014", 'ni_sol': "gosse2014",
         'cr_sol': 'gosse2014', 'o_dif': "gromov1996",
         'lim_cr': "gosse2014", 'lim_ni': "gosse2014",
         'lim_fe': "gosse2014", 'K_Po': 'ohno2006',
         'gamma_Po': 'ohno2006', 'P_PbI2': 'knacke1991',
         'K_PbI2': 'knacke1991', 'gamma_Cs': 'lbh15'}
    _correlations_to_use: Dict[str, str] = copy.deepcopy(_default_corr_to_use)
    _roots_to_use: Dict[str, int] = {'cp': 0}
    _custom_properties_path: Dict[str, List[str]] = {}
    _available_properties_dict: Dict[str, PropertyInterface] = {}
    _available_correlations_dict: Dict[str, List[str]] = {}
    _properties_modules_list: List[str] = \
        ['lbh15.properties.lbe_thermochemical_properties.solubility_in_lbe',
         'lbh15.properties.lbe_thermochemical_properties.diffusivity_in_lbe',
         'lbh15.properties.lbe_thermochemical_properties.lbe_thermochemical',
         'lbh15.properties.lbe_thermochemical_properties.lbe_oxygen_limits',
<<<<<<< HEAD
         'lbh15.properties.lbe_properties',
         'lbh15.properties.lbe_thermochemical_properties.lbe_contamination']
=======
         'lbh15.properties.lbe_thermochemical_properties.lbe_contamination',
         'lbh15.properties.lbe_properties']
>>>>>>> a8323daa

    def __init__(self, p: float = atm, **kwargs):
        self._guess = LBE_BOILING_TEMPERATURE / 2.0
        super().__init__(p=p, **kwargs)

    def _set_constants(self) -> None:
        """
        Sets the class constants
        """
        self._T_m0 = LBE_MELTING_TEMPERATURE
        self._Q_m0 = LBE_MELTING_LATENT_HEAT
        self._T_b0 = LBE_BOILING_TEMPERATURE
        self._Q_b0 = LBE_VAPORISATION_HEAT
        self._M = LBE_MOLAR_MASS<|MERGE_RESOLUTION|>--- conflicted
+++ resolved
@@ -94,13 +94,8 @@
          'lbh15.properties.lbe_thermochemical_properties.diffusivity_in_lbe',
          'lbh15.properties.lbe_thermochemical_properties.lbe_thermochemical',
          'lbh15.properties.lbe_thermochemical_properties.lbe_oxygen_limits',
-<<<<<<< HEAD
-         'lbh15.properties.lbe_properties',
-         'lbh15.properties.lbe_thermochemical_properties.lbe_contamination']
-=======
          'lbh15.properties.lbe_thermochemical_properties.lbe_contamination',
          'lbh15.properties.lbe_properties']
->>>>>>> a8323daa
 
     def __init__(self, p: float = atm, **kwargs):
         self._guess = LBE_BOILING_TEMPERATURE / 2.0
