--- conflicted
+++ resolved
@@ -4,11 +4,8 @@
 import warnings
 from abc import ABC
 from abc import abstractmethod
-<<<<<<< HEAD
-=======
 from typing import List
 from typing import Union
->>>>>>> eb6437c2
 from numpy import nan
 from scipy.optimize import minimize_scalar
 from scipy.constants import atm
