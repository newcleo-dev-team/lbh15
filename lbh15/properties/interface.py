"""Module with the definition of the base class for both the thermo-physical
and the thermo-chemical properties, i.e., :class:`.PropertyInterface`."""
from abc import ABC
from abc import abstractmethod
from typing import List
from typing import Union
from numpy import nan
from scipy.optimize import minimize_scalar
from scipy.constants import atm
from .._decorators import range_warning


class PropertyInterface(ABC):
    """
    Abstract class that defines the interface for both the thermo-physical
    and the thermo-chemical properties.
    Derived classes must override the following attributes:

        - :func:`~PropertyInterface.correlation`
        - :attr:`~.PropertyInterface.range`
        - :attr:`~.PropertyInterface.units`
        - :attr:`~.PropertyInterface.long_name`
        - :attr:`~.PropertyInterface.description`

    Even the following attributes can be overridden, but not mandatorily:

        - :func:`~PropertyInterface.initialization_helper`: override this \
          method if the property correlation is particularly *difficult* to \
          solve in terms of temperature (see \
          :func:`lbh15.properties.lead_properties.p_s.initialization_helper`).\
          If not overridden, it is ignored.
        - :attr:`~.PropertyInterface.name`: override this member to give \
          the property a custom name, otherwise the class name is used.
        - :attr:`~.PropertyInterface.correlation_name`: override this member \
          to give the correlation a name different from the default one.
        - :attr:`~.PropertyInterface.is_injective`: override this member only \
          in case the correlation function is not injective by returning the
          `False` value, otherwise it is considered injective.

    Derived classes are not allowed having either the name starting with
    :attr:`__` or overriding the :attr:`~.PropertyInterface.name` attribute
    for providing a name starting with :attr:`__`.
    """
    def __init__(self):
        self.__min: float = -nan
        self.__max: float = nan
        self.__T_at_min: float = -nan
        self.__T_at_max: float = nan

    def compute_bounds(self) -> None:
        """
        Computes the bounds of the property within the validity range, i.e.,
        the minimum and the maximum values of the correlation function inside
        the validity range, together with the corresponding temperature values.
        If this method is not invoked, the default values are `-nan` for the
        minimum value of the property and for its corresponding temperature,
        and `nan` for the maximum value of the property and for its
        corresponding temperature.
        The bounding values are computed using the
        :func:`scipy.optimize.minimize_scalar` function by adopting the
        "Bounded" method (for more details, please refer to the *scipy*
        documentation).

        Returns
        -------
        None
        """
        res = minimize_scalar(self.correlation,
                              bounds=self.range,
                              method="Bounded",
                              options={'xatol': 1e-10})
        if res.success:
            self.__min = res.fun
            self.__T_at_min = res.x
        else:
            raise RuntimeError("Unable to find the minimum point: "
                               + res.message)

        def corr_opposite(T: float) -> float:
            return -self.correlation(T)

        res = minimize_scalar(corr_opposite,
                              bounds=self.range,
                              method="Bounded",
                              options={'xatol': 1e-10})
        if res.success:
            self.__max = -res.fun
            self.__T_at_max = res.x
        else:
            raise RuntimeError("Unable to find the maximum point: "
                               + res.message)

    def initialization_helper(self,
                              property_value: float) -> Union[float, None]:
        """
        Returns the temperature guess value according to the value
        of the property passed as argument. It is used by the root finder
        algorithm in case the return type is not `None`.

        Parameters
        ----------
        property_value : float
            value of the property

        Returns
        -------
        None
        """
        return None

    def guess_helper(self,
                     property_value: float) -> Union[List[float], None]:
        """
        Returns the coefficient values applied to the temperature initial
        guess if the correlation is non injective. The return type is `None`
        if the correlation is injective.

        Parameters
        ----------
        property_value : float
            value of the property

        Returns
        -------
        None
        """
        return None

<<<<<<< HEAD
=======
    def is_constant(self) -> bool:
        """
        Returns True if the correlation returns a constant value,
        False otherwise.

        Returns
        -------
        bool
        """
        return False

>>>>>>> 674a32b0
    def info(self, T: float, p: float = atm,
             print_info: bool = True, n_tab: int = 0) -> Union[None, str]:
        """
        Prints the information about the property and about the correlation
        adopted to compute its value.

        Parameters
        ----------
        T : float
            Temperature in :math:`[K]`
        p : float, optional
            Pressure in :math:`[Pa]`, by default the atmospheric
            pressure value, i.e., :math:`101325.0 Pa`
        print_info : bool, optional
            `True` to print to the console, `False` for getting the
            string. By default, `True`
        n_tab : int, optional
            Number of indentation tabs used to format the output,
            by default `0`

        Returns
        -------
        None | str
            Returns `None` if `print_info=True`, otherwise returns the content
            of the information.
        """
        property_val = self.correlation(T, p)
        if property_val < 1e-2:
            value = f"Value: {property_val:.2e} {self.units}"
        else:
            value = f"Value: {property_val:.2f} {self.units}"
        validity = ("Validity range: "
                    f"[{self.range[0]:.2f}, {self.range[1]:.2f}] K")
        corr_name = f"Correlation name: '{self.correlation_name}'"
        long_name = f"Long name: {self.long_name}"
        units = f"Units: {self.units}"
        description = ("Description:\n{:s}{:s}"
                       .format((n_tab+2)*"\t", self.description))

        all_info = "{:s}{:s}:\n".format(n_tab*"\t", self.name)
        all_info += "{:s}{:s}\n".format((n_tab+1)*"\t", value)
        all_info += "{:s}{:s}\n".format((n_tab+1)*"\t", validity)
        all_info += "{:s}{:s}\n".format((n_tab+1)*"\t", corr_name)
        all_info += "{:s}{:s}\n".format((n_tab+1)*"\t", long_name)
        all_info += "{:s}{:s}\n".format((n_tab+1)*"\t", units)
        all_info += "{:s}{:s}".format((n_tab+1)*"\t", description)

        if print_info:
            return print(all_info)
        return all_info

    @abstractmethod
    @range_warning
    def correlation(self, T: float, p: float = atm,
                    verbose: bool = False) -> float:
        """
        Returns the value of the property by applying the
        corresponding correlation.

        Parameters
        ----------
        T : float
            Temperature in :math:`[K]`
        p : float, optional
            Pressure in :math:`[Pa]`, by default the atmospheric pressure,
            i.e., :math:`101325.0 Pa`
        verbose : bool, optional
            `True` to tell the decorator to print a warning message in case of
            range check failing, `False` otherwise. By default, `False`

        Returns
        -------
        exception
        """
        raise NotImplementedError(f"{type(self).__name__}.correlation "
                                  "NOT IMPLEMENTED")

    @property
    def name(self) -> str:
        """
        str : Name of the property
        """
        return type(self).__name__

    @property
    def correlation_name(self) -> str:
        """
        str : Name of the correlation
        """
        return "lbh15"

    @property
    def is_injective(self) -> bool:
        """
        bool : `True` if the correlation is injective,
        `False` otherwise
        """
        return True

    @property
    def min(self) -> float:
        """
        float : Minimum value of the property correlation function within
        the validity range
        """
        return self.__min

    @property
    def max(self) -> float:
        """
        float : Maximum value of the property correlation function within
        the validity range
        """
        return self.__max

    @property
    def T_at_min(self) -> float:
        """
        float : Temperature value corresponding to the minimum value of the
        property correlation function within the validity range
        """
        return self.__T_at_min

    @property
    def T_at_max(self) -> float:
        """
        float : Temperature value corresponding to the maximum value of the
        property correlation function within the validity range
        """
        return self.__T_at_max

    @property
    @abstractmethod
    def range(self) -> List[float]:
        """
        List[float] : Validity range of the property correlation function
        identified by the minimum and the maximum values of the temperature
        """
        raise NotImplementedError(f"{type(self).__name__}.range "
                                  "NOT IMPLEMENTED")

    @property
    @abstractmethod
    def units(self) -> str:
        """
        str : Property unit
        """
        raise NotImplementedError(f"{type(self).__name__}.units "
                                  "NOT IMPLEMENTED")

    @property
    @abstractmethod
    def long_name(self) -> str:
        """
        str : Property long name
        """
        raise NotImplementedError(f"{type(self).__name__}.long_name "
                                  "NOT IMPLEMENTED")

    @property
    @abstractmethod
    def description(self) -> str:
        """
        str : Property description
        """
        raise NotImplementedError(f"{type(self).__name__}.description "
                                  "NOT IMPLEMENTED")<|MERGE_RESOLUTION|>--- conflicted
+++ resolved
@@ -126,8 +126,6 @@
         """
         return None
 
-<<<<<<< HEAD
-=======
     def is_constant(self) -> bool:
         """
         Returns True if the correlation returns a constant value,
@@ -139,7 +137,6 @@
         """
         return False
 
->>>>>>> 674a32b0
     def info(self, T: float, p: float = atm,
              print_info: bool = True, n_tab: int = 0) -> Union[None, str]:
         """
